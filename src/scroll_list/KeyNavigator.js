/*
 * Copyright 2014 WebFilings, LLC
 *
 * Licensed under the Apache License, Version 2.0 (the "License");
 * you may not use this file except in compliance with the License.
 * You may obtain a copy of the License at
 *
 *     http://www.apache.org/licenses/LICENSE-2.0
 *
 * Unless required by applicable law or agreed to in writing, software
 * distributed under the License is distributed on an "AS IS" BASIS,
 * WITHOUT WARRANTIES OR CONDITIONS OF ANY KIND, either express or implied.
 * See the License for the specific language governing permissions and
 * limitations under the License.
 */

define(function(require) {
    'use strict';

    var ScrollModes = require('wf-js-uicomponents/scroll_list/ScrollModes');

    /**
     * Creates a new KeyNavigator tied to the provided ScrollList
     *
     * @classdesc
     *
     * A key navigator watches for keypresses and scrolls the ScrollList
     * in response to Up/Left/Down/Right arrow, Home/End, Ctrl+Home/Ctrl+End,
     * and PageUp/PageDown. The responses to these actions are intended to
     * approximate standard key navigation behavior in the browser.
     *
     * @name KeyNavigator
     * @constructor
     *
     * @param {ScrollList} scrollList
     *        The scrollList that the KeyNavigator is associated with.
     *
     */
<<<<<<< HEAD

    var KeyNavigator = function (scrollList) {
        this._scrollList = scrollList;

        // Watch for keydown events and if the documentViewer is enabled,
        // translate the event into the appropriate scrolling

        document.addEventListener('keydown', (this._keyNavListener).bind(this));
    };

=======
    var KeyNavigator = function (scrollList) {
        this._scrollList = scrollList;
        this._listener = this._keyNavListener.bind(this);
        
        // Watch for keydown events and if the documentViewer is enabled, 
        // translate the event into the appropriate scrolling
        document.addEventListener('keydown', this._listener);
    };


>>>>>>> 1809b5f6
    /* Keycodes */
    var keys = {
        LEFT: 37,
        RIGHT: 39,
        UP: 38,
        DOWN: 40,
        PAGEUP: 33,
        PAGEDOWN: 34,
        HOME: 36,
        END: 35
    };

    KeyNavigator.prototype = {
        /**
         * Dispose of this instance of KeyNavigator
         * @method KeyNavigator#dispose
         */
        dispose: function() {
            document.removeEventListener('keydown', this._listener);
        },

        /**
         * Determine whether an event needs to be handled
         *
         * @private
         * @param {Event} event
         *        The event in question
         */
        _keyNavListener: function(event) {
            if (!this._scrollList.isDisabled()) {
                this._layout = this._scrollList.getLayout();
                this._handleKeyPress(event);
            }
        },

        /**
         * Identify and handle key press events by passing the event to the appropriate handler
         *
         * @private
         * @param {Event} event
         *        The event to be handled
         */

        _handleKeyPress: function(event) {
            if ((event.keyCode === keys.LEFT || event.keyCode === keys.RIGHT) &&
                this._scrollList._options.mode === ScrollModes.FLOW) {
                this._moveX(event.keyCode);
            }

            if (event.keyCode === keys.UP || event.keyCode === keys.DOWN) {
                if (this._scrollList._options.mode === ScrollModes.FLOW) {
                    this._moveY(event.keyCode);
                }
                else {
                    this._movePagePrevNext(event.keyCode);
                }
            }

            if (event.keyCode === keys.PAGEUP || event.keyCode === keys.PAGEDOWN) {
                if (this._scrollList._options.mode === ScrollModes.FLOW) {
                    this._movePage(event.keyCode);
                }
                else {
                    this._movePagePrevNext(event.keyCode);
                }
            }

            if (event.keyCode === keys.HOME || event.keyCode === keys.END) {
                if (event.ctrlKey) {
                    this._moveCtrlHomeEnd(event.keyCode);
                }
                else {
                    if (this._scrollList._options.mode === ScrollModes.FLOW) {
                        this._moveHomeEnd(event.keyCode);
                    }
                }
            }
        },

        /**
         * Move the scrollList horizontally by 40.
         *
         * @private
         * @param {number} direction
         *        Which horizontal direction to move in (left or right)
         */
        _moveX: function(direction) {
            var currentX = -this._scrollList.getListMap().getCurrentTransformState().translateX;
            var scale = this._scrollList.getListMap().getCurrentTransformState().scale;
            if (direction === keys.LEFT) {
                this._scrollList.scrollToPosition({ x: (currentX / scale) - 40 });
            }
            else {
                this._scrollList.scrollToPosition({ x: (currentX / scale) + 40 });
            }
        },

        /**
         * Move the scrollList vertically by 40
         *
         * @private
         * @param {number} direction
         *        Which vertical direction to move in (up or down)
         */
        _moveY: function(direction) {
            var currentY = this._validateY(this._layout.getVisiblePosition().top);
            if (direction === keys.UP) {
                this._scrollList.scrollToPosition({ y: currentY - 40 });
            }
            else {
                if (this._layout.getVisiblePosition().bottom === this._layout.getSize().height) {
                    return;
                }
                else {
                    this._scrollList.scrollToPosition({ y: currentY + 40 });
                }
            }
        },

        /**
         * Move up or down by one page
         *
         * @private
         * @param {number} direction
         *        The direction to move by a page (PageUp or PageDown)
         */
        _movePage: function(direction) {
            var currentPosition = this._layout.getVisiblePosition();

            var visiblePortion = this._validateY(currentPosition.bottom - currentPosition.top);

            if (direction === keys.PAGEUP) {
                this._scrollList.scrollToPosition({ y: this._validateY(currentPosition.top) - visiblePortion });
            }
            else {
                this._scrollList.scrollToPosition({ y: this._validateY(currentPosition.top) + visiblePortion });
            }
        },

        /**
         * Move to the next or the previous page
         *
         * @private
         * @param {number} direction
         *        The direction to move in
         */
        _movePagePrevNext: function(direction) {
            var currentPage = this._scrollList.getCurrentItem().index;
            if (direction === keys.UP || direction === keys.PAGEUP) {
                this._scrollList.scrollToItem({ index: currentPage - 1 });
            }
            else {
                this._scrollList.scrollToItem({ index: currentPage + 1 });
            }
        },

        /**
         * Move to the top or the bottom of the current page
         *
         * @private
         * @param {number} direction
         *        The keyCode indicating whether to go to home or end
         */
        _moveHomeEnd: function(direction) {
            var currentPage = this._scrollList.getCurrentItem();
            var currentPosition;
            var viewport;

            if (direction === keys.HOME) {
                this._scrollList.scrollToItem({ index: currentPage.index });
            }

            if (direction === keys.END) {
                this._scrollList.scrollToItem({ index: currentPage.index + 1 });
                currentPosition = this._layout.getVisiblePosition();
                viewport = this._validateY(currentPosition.bottom - currentPosition.top);

                this._scrollList.scrollToPosition({
                    y: this._validateY(currentPosition.top) - viewport
                });
            }
        },

        /**
         * Move to the beginning or end of the scrollList
         *
         * @private
         * @param {number} direction
         *        The direction to move in (Home or End)
         */
        _moveCtrlHomeEnd: function(direction) {
            if (direction === keys.HOME) {
                this._scrollList.scrollToItem({ index: 0 });
            }
            else {
                var items = this._scrollList.getItemSizeCollection()._items;
                this._scrollList.scrollToItem({
                    index: items.length,
                    viewportAnchorLocation: 'center',
                    offset: {y : items[items.length - 1].height }
                });
            }
        },

        _validateY: function(y) {
            return (y < 0) ? -y : y;
        }
    };

    return KeyNavigator;
});<|MERGE_RESOLUTION|>--- conflicted
+++ resolved
@@ -36,29 +36,15 @@
      *        The scrollList that the KeyNavigator is associated with.
      *
      */
-<<<<<<< HEAD
-
-    var KeyNavigator = function (scrollList) {
-        this._scrollList = scrollList;
-
-        // Watch for keydown events and if the documentViewer is enabled,
-        // translate the event into the appropriate scrolling
-
-        document.addEventListener('keydown', (this._keyNavListener).bind(this));
-    };
-
-=======
     var KeyNavigator = function (scrollList) {
         this._scrollList = scrollList;
         this._listener = this._keyNavListener.bind(this);
-        
-        // Watch for keydown events and if the documentViewer is enabled, 
+
+        // Watch for keydown events and if the documentViewer is enabled,
         // translate the event into the appropriate scrolling
         document.addEventListener('keydown', this._listener);
     };
 
-
->>>>>>> 1809b5f6
     /* Keycodes */
     var keys = {
         LEFT: 37,

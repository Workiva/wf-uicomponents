/*
 * Copyright 2014 WebFilings, LLC
 *
 * Licensed under the Apache License, Version 2.0 (the "License");
 * you may not use this file except in compliance with the License.
 * You may obtain a copy of the License at
 *
 *     http://www.apache.org/licenses/LICENSE-2.0
 *
 * Unless required by applicable law or agreed to in writing, software
 * distributed under the License is distributed on an "AS IS" BASIS,
 * WITHOUT WARRANTIES OR CONDITIONS OF ANY KIND, either express or implied.
 * See the License for the specific language governing permissions and
 * limitations under the License.
 */

define(function(require) {
    'use strict';

    var $ = require('jquery');
    var ScrollList = require('wf-js-uicomponents/scroll_list/ScrollList');
    var ScrollBar = require('wf-js-uicomponents/scroll_bar/ScrollBar');
    var ItemSizeCollection = require('wf-js-uicomponents/layouts/ItemSizeCollection');

    describe('ScrollBar', function() {

        var itemSizeCollection, scrollList, scrollBar, parentEl, options;
        var $parent;

        itemSizeCollection = new ItemSizeCollection({
            maxWidth: 600,
            maxHeight: 600,
            items: [
                { width: 400, height: 600 },
                { width: 600, height: 400 }
            ]
        });

        function initialize(orientation) {
            options = {};
            options.scrollbarId = 'scroll-bar';
            options.scrollbarContainerId = 'scroll-bar-container';
            options.scrollbarClass = 'scroll-bar';
            options.scrollBarContainerClass = 'scroll-bar-container';
            options.orientation = orientation;

            scrollBar = new ScrollBar(scrollList, parentEl, options);
        }

        function checkScrollBarAtBottom () {
            var scrollBarEL = document.getElementById('scroll-bar');

            scrollBar._placeScrollBar();

            var position;
            if (scrollBar.isVertical()) {
                position = scrollBarEL.style.top;
            } else {
                position = scrollBarEL.style.left;
            }
            position = parseInt(position, 10);

            expect(position).toEqual(Math.floor(scrollBar._availableScrollbarSize));
        }

        function checkForScrollPastEnd () {
            var scrollBarEl = document.getElementById('scroll-bar');
            var e1 = document.createEvent('Event');
            e1.initEvent('mousedown', true, false);
            var e2 = document.createEvent('Event');
            e2.initEvent('mousemove', true, false);
            var e3 = document.createEvent('Event');
            e3.initEvent('mouseup', true, false);
            var listMap = scrollList.getListMap();

            var visibleArea;
            var visiblePosition = scrollBar._layout.getVisiblePosition();
            var size = scrollBar._layout.getSize();
            if (scrollBar.isVertical()) {
                visibleArea = visiblePosition.bottom - visiblePosition.top;
                listMap.transform({
                    x: (-size.width - visibleArea) * 10,
                    y: 0,
                    scale: listMap.getCurrentTransformState().scale
                });
            } else {
                visibleArea = visiblePosition.right - visiblePosition.left;
                listMap.transform({
                    x: 0,
                    y: (-size.height - visibleArea) * 10,
                    scale: listMap.getCurrentTransformState().scale
                });
            }


            scrollList.render();
            scrollBar._placeScrollBar();

            spyOn(listMap, 'transform');

            scrollBarEl.dispatchEvent(e1);
            scrollBarEl.dispatchEvent(e2);
            scrollBarEl.dispatchEvent(e3);

            var newVal;
            if (scrollBar.isVertical()) {
                newVal = -listMap.transform.mostRecentCall.args[0].y;
                expect(newVal).toBeLessThan(scrollList._layout.getSize().height + 1);
            } else {
                newVal = -listMap.transform.mostRecentCall.args[0].x;
                expect(newVal).toBeLessThan(scrollList._layout.getSize().width + 1);
            }
        }

        beforeEach(function() {
            $('<div id="scrolllist-host"></div>').css({ position: 'absolute', top: -10000, width: 500, height: 500 }).appendTo('body');
            scrollList = new ScrollList(document.getElementById('scrolllist-host'), itemSizeCollection, {
                mode: 'flow',
                fit: 'auto',
                padding: 10,
                gap: 10,
                concurrentContentLimit: 3
            });

            $parent = $('<div id="scroll-bar-parent"></div>');
            $parent.empty().css({ position: 'absolute', top: -10000, width: 500, height: 500 }).appendTo('body');
            parentEl = $parent[0];
        });

        afterEach(function() {
            if ($('#scroll-bar').length > 0) {
                scrollBar.dispose();
            }
            $parent.remove();
            scrollList.dispose();
            $('#scrolllist-host').remove();
        });

        it('should initialize the ScrollBar with the given parameters', function() {
            initialize();
            expect(scrollBar._parent).toEqual(parentEl);
            expect(scrollBar._scrollList).toEqual(scrollList);
            expect(scrollBar._options).toEqual(options);
        });

        it('should initialize the ScrollBar to vertical or horizontal based on options', function() {
            initialize('vertical');
            expect(scrollBar.isVertical()).toBe(true);
            initialize('horizontal');
            expect(scrollBar.isVertical()).toBe(false);
        });

        it('should throw an error if initialized without a parent element', function() {
            expect(function() { scrollBar = new ScrollBar(scrollList, null, options); }).toThrow(
                new Error('ScrollBar#ScrollBar: parent is required.'));
        });

        it('should throw an error if initialized without a scrollList', function() {
            expect(function() { scrollBar = new ScrollBar(null, parentEl, options); }).toThrow(
                new Error('ScrollBar#ScrollBar: scrollList is required'));
        });

        it('should set up the DOM with the scrollbar and container with the given ids', function() {
            initialize();
            var scrollBarEl =  document.getElementById(options.scrollbarId);
            var scrollBarContainerEl = document.getElementById(options.scrollbarContainerId);

            expect(scrollBarEl).not.toBe(undefined);
            expect(scrollBarContainerEl).not.toBe(undefined);
        });

        it('should set up the DOM with the scrollbar and container with the given classes', function() {
            initialize();
            var scrollBarEl = document.getElementsByClassName(options.scrollbarClass);
            var scrollBarContainerEl = document.getElementsByClassName(options.scrollBarContainerClass);

            expect(scrollBarEl).not.toBe(undefined);
            expect(scrollBarContainerEl).not.toBe(undefined);
        });

<<<<<<< HEAD
=======
        it('should scroll to position when the scrollBar is moved', function() {
            initialize();
            var scrollBarEl = document.getElementById('scroll-bar');
            var e1 = document.createEvent('Event');
            e1.initEvent('mousedown', true, false);
            var e2 = document.createEvent('Event');
            e2.initEvent('mousemove', true, false);
            var e3 = document.createEvent('Event');
            e3.initEvent('mouseup', true, false);

            var listMap = scrollList.getListMap();
            spyOn(listMap, 'transform');

            scrollBarEl.dispatchEvent(e1);
            scrollBarEl.dispatchEvent(e2);
            scrollBarEl.dispatchEvent(e3);

            expect(listMap.transform).toHaveBeenCalled();
        });

        // TODO: Fix this test so it reliably passes in OS X Safari
>>>>>>> 6d09daa2
        xit('should adjust the position of the scrollbar when the scrollList translation changes', function() {
            initialize();
            spyOn(scrollBar, '_placeScrollBar');
            runs(function() {
                scrollList.scrollToPosition({y: 400});
            });
            waits(16 + 1);
            runs(function() {
                expect(scrollBar._placeScrollBar).toHaveBeenCalled();
            });
        });

        it('should adjust the scrollbar size and the scale variables when the scale changes', function() {
            initialize();
            spyOn(scrollBar, '_adjustScale');
            scrollList.zoomTo({scale: 1.2});
            expect(scrollBar._adjustScale).toHaveBeenCalled();
        });

        it('should adjust the scrollbar size and position when new items are inserted into the scrollList', function () {
            initialize();
            spyOn(scrollBar, '_adjustScale');
            spyOn(scrollBar, '_placeScrollBar');
            scrollList.insertItems(0, [{height: 400, width: 400}, {height: 600, width: 400}]);
            expect(scrollBar._adjustScale).toHaveBeenCalled();
            expect(scrollBar._placeScrollBar).toHaveBeenCalled();
        });

        describe('when the ScrollList is shorter than the viewport', function () {
            it('should not show the scrollbar', function() {
                initialize();
                var listMap = scrollList.getListMap();
                listMap.transform({
                    x: 0,
                    y: 0,
                    scale: listMap.getCurrentTransformState().scale * 0.1
                });

                expect(scrollBar._scrollbarSize).toBe(0);
            });
        });

        describe('a vertical scrollbar', function() {
            it('should scroll to position when the scrollBar is moved vertically', function() {
                initialize('vertical');
                var scrollBarEl = document.getElementById('scroll-bar');
                var e1 = document.createEvent('Event');
                e1.initEvent('mousedown', true, false);
                var e2 = document.createEvent('Event');
                e2.initEvent('mousemove', true, false);
                var e3 = document.createEvent('Event');
                e3.initEvent('mouseup', true, false);

                var listMap = scrollList.getListMap();
                spyOn(listMap, 'transform');

                scrollBarEl.dispatchEvent(e1);
                scrollBarEl.dispatchEvent(e2);
                scrollBarEl.dispatchEvent(e3);

                expect(listMap.transform).toHaveBeenCalled();
            });

            describe('when zoomed in', function () {
                beforeEach(function() {
                    initialize('vertical');
                    var listMap = scrollList.getListMap();
                    listMap.transform({
                        x: 0,
                        y: -scrollList._layout.getSize().height * 10,
                        scale: listMap.getCurrentTransformState().scale + 0.5
                    });
                });

                it('should not try to scroll past the bottom of the ScrollList', function() {
                    checkForScrollPastEnd();
                });

                it('should put the ScrollBar at the bottom when the ScrollList is scrolled to the end', function() {
                    scrollBar._placeScrollBar();

                    checkScrollBarAtBottom();
                });
            });

            describe('when zoomed out', function () {
                beforeEach(function() {
                    initialize();
                    var listMap = scrollList.getListMap();
                    listMap.transform({
                        x: 0,
                        y: -scrollList._layout.getSize().height * 10,
                        scale: listMap.getCurrentTransformState().scale - 0.5
                    });
                });

                it('should not try to scroll past the bottom of the ScrollList', function() {
                    checkForScrollPastEnd();
                });

                it('should put the ScrollBar at the bottom when the ScrollList is scrolled to the end', function() {
                    scrollBar._placeScrollBar();

                    checkScrollBarAtBottom();
                });
            });
        });

        describe('a horizontal scrollbar', function() {
            it('should scroll to position when the scrollBar is moved horizontally', function() {
                initialize('horizontal');
                var scrollBarEl = document.getElementById('scroll-bar');
                var e1 = document.createEvent('Event');
                e1.initEvent('mousedown', true, false);
                var e2 = document.createEvent('Event');
                e2.initEvent('mousemove', true, false);
                var e3 = document.createEvent('Event');
                e3.initEvent('mouseup', true, false);

                var listMap = scrollList.getListMap();
                spyOn(listMap, 'transform');

                scrollBarEl.dispatchEvent(e1);
                scrollBarEl.dispatchEvent(e2);
                scrollBarEl.dispatchEvent(e3);

                expect(listMap.transform).toHaveBeenCalled();
            });

            describe('when zoomed in', function () {
                beforeEach(function() {
                    initialize('horizontal');
                    var listMap = scrollList.getListMap();
                    listMap.transform({
                        x: -scrollList._layout.getSize().width * 10,
                        y: 0,
                        scale: listMap.getCurrentTransformState().scale + 0.5
                    });
                });

                it('should not try to scroll past the bottom of the ScrollList', function() {
                    checkForScrollPastEnd();
                });

                it('should put the ScrollBar at the bottom when the ScrollList is scrolled to the end', function() {
                    scrollBar._placeScrollBar();

                    checkScrollBarAtBottom();
                });
            });
        });
    });
});<|MERGE_RESOLUTION|>--- conflicted
+++ resolved
@@ -178,8 +178,6 @@
             expect(scrollBarContainerEl).not.toBe(undefined);
         });
 
-<<<<<<< HEAD
-=======
         it('should scroll to position when the scrollBar is moved', function() {
             initialize();
             var scrollBarEl = document.getElementById('scroll-bar');
@@ -201,7 +199,6 @@
         });
 
         // TODO: Fix this test so it reliably passes in OS X Safari
->>>>>>> 6d09daa2
         xit('should adjust the position of the scrollbar when the scrollList translation changes', function() {
             initialize();
             spyOn(scrollBar, '_placeScrollBar');
